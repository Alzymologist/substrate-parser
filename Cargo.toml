[package]
description = "parser for Substrate chain data"
license = "GPL-3.0-or-later"
name = "substrate_parser"
version = "0.4.0"
authors = ["Alexander Slesarev <slesarew@gmail.com>", "Vera Abramova <abramova.vera@gmail.com>"]
edition = "2021"
repository = "https://github.com/Alzymologist/substrate-parser"
homepage = "https://github.com/Alzymologist/substrate-parser"
documentation = "https://docs.rs/substrate_parser/"
keywords = ["parser", "substrate"]
exclude = ["/for_tests", "/.github"]

[dependencies]
base58 = {version = "0.2.0", optional = true}
bitvec = {version = "1.0.1", default-features = false, features = ["alloc"]}
blake2 = { version = "0.10.5", default-features = false, optional = true }
frame-metadata = {git = "https://github.com/paritytech/frame-metadata", rev = "1ea329920838b3f4170f421cde53ce7e6a15ccee", default-features = false, features = ["v14", "decode"]}
hex = {version = "0.4.3", default-features = false, features = ["alloc"]}
num-bigint = {version = "0.4.3", default-features = false}
parity-scale-codec = {version = "3.1.5", default-features = false, features = ["derive", "bit-vec"]}
plot_icon = {version = "0.2.0", optional = true, default-features = false, features = ["pix"]}
primitive-types = {version = "0.12.1", default-features = false}
<<<<<<< HEAD
scale-info = {version = "2.3.0", default-features = false}
sp-arithmetic = {version = "12.0.0", default-features = false}
sp-core = {version = "15.0.0", optional = true, default-features = false}
=======
scale-info = {version = "2.8.0", default-features = false}
sp-arithmetic = {version = "7.0.0", default-features = false}
sp-core = {version = "9.0.0", optional = true, default-features = false}
>>>>>>> 1018118f
sp-core-hashing = {version = "6.0.0", default-features = false}
sp-runtime = {version = "17.0.0", optional = true}

[features]
default = ["std"]
std = ["plot_icon", "sp-core/full_crypto", "sp-runtime/std"]
embed-display = ["base58", "blake2"]

[lib]
name = "substrate_parser"
crate-type = ["lib"]<|MERGE_RESOLUTION|>--- conflicted
+++ resolved
@@ -21,15 +21,9 @@
 parity-scale-codec = {version = "3.1.5", default-features = false, features = ["derive", "bit-vec"]}
 plot_icon = {version = "0.2.0", optional = true, default-features = false, features = ["pix"]}
 primitive-types = {version = "0.12.1", default-features = false}
-<<<<<<< HEAD
-scale-info = {version = "2.3.0", default-features = false}
 sp-arithmetic = {version = "12.0.0", default-features = false}
 sp-core = {version = "15.0.0", optional = true, default-features = false}
-=======
 scale-info = {version = "2.8.0", default-features = false}
-sp-arithmetic = {version = "7.0.0", default-features = false}
-sp-core = {version = "9.0.0", optional = true, default-features = false}
->>>>>>> 1018118f
 sp-core-hashing = {version = "6.0.0", default-features = false}
 sp-runtime = {version = "17.0.0", optional = true}
 
